--- conflicted
+++ resolved
@@ -1,17 +1,12 @@
 from fints_generation.models.lstm_vae import LSTMVAE
-<<<<<<< HEAD
 from fints_generation.models.tcn_gan import TCNGAN
 from fints_generation.models.tcn_vae import TCNVAE
+from fints_generation.models.real_npv import RealNVP
 
 __all__ = [
     'LSTMVAE',
     'TCNGAN',
     'TCNVAE'
-=======
-from fints_generation.models.real_npv import RealNVP
-
-__all__ = [
     'LSTMVAE',
-    'RealNVP'
->>>>>>> 9e9fd565
+    'RealNVP',
 ]